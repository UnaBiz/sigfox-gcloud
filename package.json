{
  "name": "sigfox-gcloud",
<<<<<<< HEAD
  "version": "0.0.30",
=======
  "version": "0.0.31",
>>>>>>> f9e91944
  "description": "Framework for building a Sigfox server, based on Google Cloud Functions",
  "main": "index.js",
  "scripts": {
    "test": "echo \"Error: no test specified\" && exit 1"
  },
  "keywords": [
    "sigfox",
    "gcloud",
    "functions",
    "google",
    "cloud",
    "functions",
    "iot"
  ],
  "author": {
    "name": "Lee Lup Yuen",
    "email": "ly.lee@unabiz.com",
    "url": "http://github.com/unabiz/"
  },
  "license": "MIT",
  "engines": {
    "node": ">=7.8.0"
  },
  "dependencies": {
    "@google-cloud/debug-agent": "^1.0.0",
    "@google-cloud/error-reporting": "^0.1.1",
    "@google-cloud/logging": "^1.0.0",
    "@google-cloud/pubsub": "0.10.0",
    "@google-cloud/trace-agent": "^1.1.0",
    "dotenv": "^4.0.0",
    "googleapis": "^18.0.0",
    "json-stringify-safe": "^5.0.1",
    "node-fetch": "^1.6.3",
    "safe-buffer": "5.0.1"
  },
  "devDependencies": {},
  "repository": {
    "type": "git",
    "url": "git+https://github.com/UnaBiz/sigfox-gcloud.git"
  },
  "bugs": {
    "url": "https://github.com/UnaBiz/sigfox-gcloud/issues"
  },
  "homepage": "https://github.com/UnaBiz/sigfox-gcloud#readme"
}<|MERGE_RESOLUTION|>--- conflicted
+++ resolved
@@ -1,10 +1,6 @@
 {
   "name": "sigfox-gcloud",
-<<<<<<< HEAD
-  "version": "0.0.30",
-=======
   "version": "0.0.31",
->>>>>>> f9e91944
   "description": "Framework for building a Sigfox server, based on Google Cloud Functions",
   "main": "index.js",
   "scripts": {
